--- conflicted
+++ resolved
@@ -27,52 +27,26 @@
                 return;
             }
 
-<<<<<<< HEAD
-            using (await _messagesLock.LockAsync(CancellationToken.None).ConfigureAwait(false))
-=======
             try
->>>>>>> 2499d291
             {
-                try
+                var retainedMessages = await _options.Storage.LoadRetainedMessagesAsync().ConfigureAwait(false);
+
+                _messages.Clear();
+                foreach (var retainedMessage in retainedMessages)
                 {
-                    var retainedMessages = await _options.Storage.LoadRetainedMessagesAsync().ConfigureAwait(false);
-
-                    _messages.Clear();
-                    foreach (var retainedMessage in retainedMessages)
-                    {
-                        _messages[retainedMessage.Topic] = retainedMessage;
-                    }
-                }
-                catch (Exception exception)
-                {
-                    _logger.Error(exception, "Unhandled exception while loading retained messages.");
+                    _messages[retainedMessage.Topic] = retainedMessage;
                 }
             }
-<<<<<<< HEAD
-=======
             catch (Exception exception)
             {
                 _logger.Error(exception, "Unhandled exception while loading retained messages.");
             }
->>>>>>> 2499d291
         }
 
         public async Task HandleMessageAsync(string clientId, MqttApplicationMessage applicationMessage)
         {
             if (applicationMessage == null) throw new ArgumentNullException(nameof(applicationMessage));
 
-<<<<<<< HEAD
-            using (await _messagesLock.LockAsync(CancellationToken.None).ConfigureAwait(false))
-            {
-                try
-                {
-                    await HandleMessageInternalAsync(clientId, applicationMessage);
-                }
-                catch (Exception exception)
-                {
-                    _logger.Error(exception, "Unhandled exception while handling retained messages.");
-                }
-=======
             try
             {
                 await HandleMessageInternalAsync(clientId, applicationMessage).ConfigureAwait(false);
@@ -80,7 +54,6 @@
             catch (Exception exception)
             {
                 _logger.Error(exception, "Unhandled exception while handling retained messages.");
->>>>>>> 2499d291
             }
         }
 
@@ -88,11 +61,7 @@
         {
             var retainedMessages = new List<MqttApplicationMessage>();
 
-<<<<<<< HEAD
-            using (await _messagesLock.LockAsync(CancellationToken.None).ConfigureAwait(false))
-=======
             foreach (var retainedMessage in _messages.Values)
->>>>>>> 2499d291
             {
                 foreach (var topicFilter in topicFilters)
                 {
@@ -109,13 +78,6 @@
             return retainedMessages;
         }
 
-<<<<<<< HEAD
-        public void Dispose()
-        {
-        }
-
-=======
->>>>>>> 2499d291
         private async Task HandleMessageInternalAsync(string clientId, MqttApplicationMessage applicationMessage)
         {
             var saveIsRequired = false;
